import os
import sys

<<<<<<< HEAD
import matplotlib.pyplot as plt
import numpy as np
import yaml

sys.path.append(os.path.dirname(os.path.dirname(os.path.abspath(__file__))))
from geo import (
    bt_decider,
    calculate_segment_angle,
    constraint_decider,
    find_matching_points,
)

=======
sys.path.append(os.path.dirname(os.path.dirname(os.path.abspath(__file__))))
from geo import (
    find_matching_segments,
    find_matching_points,
    constraint_decider,
    bt_decider,
)
from angle_utils import calculate_segment_angle
>>>>>>> 48692093


class ConstraintTester:
    """
    Comprehensive tool for testing all geometric constraints together:
    - C_seg: Segment angle constraint
    - C_width: Width constraint
    - C_poly: Polygon constraint
    """

    def __init__(self, dataset_path=None):
        if dataset_path is None:
            self.dataset_path = (
                f"{os.path.dirname(os.path.dirname(os.path.abspath(__file__)))}/dataset"
            )
        else:
            self.dataset_path = dataset_path

        self.tracks = []
        self.load_all_tracks()

    def load_yaml_data(self, path):
        """Load YAML data from file"""
        with open(path, "r") as file:
            return yaml.load(file, Loader=yaml.FullLoader)

    def load_all_tracks(self):
        """Load all boundary and cone map data"""
        boundary_paths = [
            f"{self.dataset_path}/boundaries_{i}.yaml" for i in range(1, 10)
        ]
        cone_map_paths = [
            f"{self.dataset_path}/cone_map_{i}.yaml" for i in range(1, 10)
        ]

        self.tracks = []
        for i, (boundary_path, cone_map_path) in enumerate(
            zip(boundary_paths, cone_map_paths)
        ):
            if os.path.exists(boundary_path) and os.path.exists(cone_map_path):
                boundaries = self.load_yaml_data(boundary_path)
                cone_map = self.load_yaml_data(cone_map_path)

                # Convert cone map to coordinate lookup
                coordinates = {}
                for point_id, coords in cone_map.items():
                    coordinates[int(point_id)] = coords

                track_data = {
                    "id": i + 1,
                    "boundaries": boundaries,
                    "coordinates": coordinates,
                    "left_points": [
                        coordinates[point_id]
                        for point_id in boundaries["left"]
                        if point_id in coordinates
                    ],
                    "right_points": [
                        coordinates[point_id]
                        for point_id in boundaries["right"]
                        if point_id in coordinates
                    ],
                }

                self.tracks.append(track_data)

    def test_all_constraints(self, track_id, wmin=2.5, wmax=6.5):
        """
        Test all geometric constraints together: C_seg, C_width, and C_poly
        Returns comprehensive constraint analysis
        """
        track = self.tracks[track_id - 1]
        left_points = track["left_points"]
        right_points = track["right_points"]

        # Convert to numpy arrays for easier computation
        left_coords = np.array(left_points)
        right_coords = np.array(right_points)

        constraint_results = {
            "track_id": track_id,
            "seg_angle": {"passed": True, "violations": [], "details": {}},
            "width": {"passed": True, "violations": [], "details": {}},
            "polygon": {"passed": True, "violations": [], "details": {}},
            "overall_passed": True,
        }

        # Test 1: Segment Angle Constraint (C_seg)
        seg_violations = []

        # Check left path angles
        for i in range(len(left_coords) - 2):
            p1, p2, p3 = left_coords[i], left_coords[i + 1], left_coords[i + 2]
            angle = calculate_segment_angle(p1, p2, p3)
            if angle > np.pi / 2:  # 90 degrees
                seg_violations.append(("left", i, angle))

        # Check right path angles
        for i in range(len(right_coords) - 2):
            p1, p2, p3 = right_coords[i], right_coords[i + 1], right_coords[i + 2]
            angle = calculate_segment_angle(p1, p2, p3)
            if angle > np.pi / 2:  # 90 degrees
                seg_violations.append(("right", i, angle))

        constraint_results["seg_angle"]["violations"] = seg_violations
        constraint_results["seg_angle"]["passed"] = len(seg_violations) == 0
        constraint_results["seg_angle"]["details"] = {
            "max_angle_left": max(
                [v[2] for v in seg_violations if v[0] == "left"], default=0
            ),
            "max_angle_right": max(
                [v[2] for v in seg_violations if v[0] == "right"], default=0
            ),
            "violation_count": len(seg_violations),
        }

        # Test 2: Width Constraint (C_width)
        width_analysis = self.calculate_widths_for_track(track_id, wmin, wmax)
        width_violations = width_analysis["violations"]

        constraint_results["width"]["violations"] = width_violations
        constraint_results["width"]["passed"] = len(width_violations) == 0
        constraint_results["width"]["details"] = {
            "mean_width": width_analysis["stats"]["mean"],
            "min_width": width_analysis["stats"]["min"],
            "max_width": width_analysis["stats"]["max"],
            "violation_count": len(width_violations),
            "violation_rate": width_analysis["stats"]["violation_rate"],
        }

        # Test 3: Polygon Constraint (C_poly)
        poly_violations = []

        if len(left_coords) >= 2 and len(right_coords) >= 2:
            # Create polygon: left boundary + right boundary (reversed)
            polygon_points = []
            polygon_points.extend(left_coords)
            polygon_points.extend(right_coords[::-1])  # Reverse right boundary

            # Check for self-intersections
            n = len(polygon_points)
            for i in range(n):
                for j in range(i + 2, n):
                    if j == (i + 1) % n or i == (j + 1) % n:
                        continue

                    if self._line_segments_intersect(
                        polygon_points[i],
                        polygon_points[(i + 1) % n],
                        polygon_points[j],
                        polygon_points[(j + 1) % n],
                    ):
                        poly_violations.append((i, j))

        constraint_results["polygon"]["violations"] = poly_violations
        constraint_results["polygon"]["passed"] = len(poly_violations) == 0
        constraint_results["polygon"]["details"] = {
            "polygon_points": (
                len(polygon_points) if "polygon_points" in locals() else 0
            ),
            "intersection_count": len(poly_violations),
        }

        # Overall result
        constraint_results["overall_passed"] = (
            constraint_results["seg_angle"]["passed"]
            and constraint_results["width"]["passed"]
            and constraint_results["polygon"]["passed"]
        )

        return constraint_results

    def calculate_widths_for_track(self, track_id, wmin=2.5, wmax=6.5):
        """
        Calculate widths for track using paper-accurate segment-based matching algorithm.
        Uses perpendicular distance to segments instead of point-to-point distance.
        """
        track = self.tracks[track_id - 1]

<<<<<<< HEAD
        # Convert points to the format expected by find_matching_points
=======
        # Convert points to the format expected by find_matching_segments
>>>>>>> 48692093
        all_points = track["left_points"] + track["right_points"]
        left_indices = list(range(len(track["left_points"])))
        right_indices = list(
            range(
                len(track["left_points"]),
                len(track["left_points"]) + len(track["right_points"]),
            )
        )

<<<<<<< HEAD
        # Calculate matching lines and widths
        matching_lines = find_matching_points(left_indices, right_indices, all_points)
=======
        # Calculate matching lines and widths using paper-accurate segment-based matching
        matching_lines = find_matching_segments(left_indices, right_indices, all_points)
>>>>>>> 48692093

        width_analysis = {
            "track_id": track_id,
            "matching_lines": matching_lines,
            "widths": [match["width"] for match in matching_lines],
            "violations": [],
            "stats": {},
        }

        # Analyze violations
        for i, match in enumerate(matching_lines):
            width = match["width"]
            if width < wmin:
                width_analysis["violations"].append(
                    {
                        "type": "too_narrow",
                        "index": i,
                        "width": width,
                        "threshold": wmin,
                        "severity": (wmin - width) / wmin,
                    }
                )
            elif width > wmax:
                width_analysis["violations"].append(
                    {
                        "type": "too_wide",
                        "index": i,
                        "width": width,
                        "threshold": wmax,
                        "severity": (width - wmax) / wmax,
                    }
                )

        # Calculate statistics
        widths = width_analysis["widths"]
        width_analysis["stats"] = {
            "mean": np.mean(widths),
            "std": np.std(widths),
            "min": np.min(widths),
            "max": np.max(widths),
            "median": np.median(widths),
            "violation_count": len(width_analysis["violations"]),
            "violation_rate": (
                len(width_analysis["violations"]) / len(widths) if widths else 0
            ),
        }

        return width_analysis

    def _line_segments_intersect(self, p1, p2, p3, p4):
        """Check if two line segments intersect using cross product method"""

        def ccw(A, B, C):
            return (C[1] - A[1]) * (B[0] - A[0]) > (B[1] - A[1]) * (C[0] - A[0])

        return ccw(p1, p3, p4) != ccw(p2, p3, p4) and ccw(p1, p2, p3) != ccw(p1, p2, p4)

    def visualize_constraint_test(self, track_id, figsize=(12, 8)):
        """
        Visualize constraint testing results with comprehensive analysis
        """
        constraint_results = self.test_all_constraints(track_id)
        track = self.tracks[track_id - 1]

        fig = plt.figure(figsize=figsize)

        # 1. Track layout with constraint violations highlighted (top-left)
        ax1 = plt.subplot(2, 3, 1)
        self._plot_track_with_constraints(ax1, track, constraint_results)

        # 2. Constraint summary (top-center)
        ax2 = plt.subplot(2, 3, 2)
        self._plot_constraint_summary(ax2, constraint_results)

        # 3. Width analysis (top-right)
        ax3 = plt.subplot(2, 3, 3)
        width_analysis = self.calculate_widths_for_track(track_id)
        self._plot_width_distribution(ax3, width_analysis)

        # 4. Segment angle analysis (bottom-left)
        ax4 = plt.subplot(2, 3, 4)
        self._plot_segment_angles(ax4, track, constraint_results)

        # 5. Polygon analysis (bottom-center)
        ax5 = plt.subplot(2, 3, 5)
        self._plot_polygon_analysis(ax5, track, constraint_results)

        # 6. Overall results (bottom-right)
        ax6 = plt.subplot(2, 3, 6)
        self._plot_overall_results(ax6, constraint_results)

        plt.suptitle(
            f"Track {track_id} - Complete Constraint Analysis",
            fontsize=16,
            fontweight="bold",
        )
        plt.tight_layout()
        plt.show()

        return constraint_results

    def _plot_track_with_constraints(self, ax, track, constraint_results):
        """Plot track with constraint violations highlighted"""
        left_points = np.array(track["left_points"])
        right_points = np.array(track["right_points"])

        # Plot boundaries
        ax.plot(
            left_points[:, 0],
            left_points[:, 1],
            "b-",
            linewidth=3,
            label="Left Boundary",
            alpha=0.7,
        )
        ax.plot(
            right_points[:, 0],
            right_points[:, 1],
            "r-",
            linewidth=3,
            label="Right Boundary",
            alpha=0.7,
        )

        # Highlight segment angle violations
        seg_violations = constraint_results["seg_angle"]["violations"]
        for side, idx, angle in seg_violations:
            if side == "left" and idx < len(left_points) - 1:
                ax.scatter(
                    left_points[idx + 1, 0],
                    left_points[idx + 1, 1],
                    color="red",
                    s=100,
                    marker="X",
                    zorder=5,
                    label="Sharp Turn" if idx == 0 else "",
                )
            elif side == "right" and idx < len(right_points) - 1:
                ax.scatter(
                    right_points[idx + 1, 0],
                    right_points[idx + 1, 1],
                    color="red",
                    s=100,
                    marker="X",
                    zorder=5,
                    label="Sharp Turn" if idx == 0 else "",
                )

        ax.set_xlabel("X (meters)")
        ax.set_ylabel("Y (meters)")
        ax.set_title("Track with Constraint Violations")
        ax.legend()
        ax.grid(True, alpha=0.3)
        ax.axis("equal")

    def _plot_constraint_summary(self, ax, constraint_results):
        """Plot constraint summary pie chart"""
        constraints = ["Segment Angle", "Width", "Polygon"]
        passed = [
            constraint_results["seg_angle"]["passed"],
            constraint_results["width"]["passed"],
            constraint_results["polygon"]["passed"],
        ]

        colors = ["green" if p else "red" for p in passed]
        wedges, texts, autotexts = ax.pie(
            [1, 1, 1], labels=constraints, colors=colors, autopct="%s", startangle=90
        )

        ax.set_title("Constraint Status")

    def _plot_width_distribution(self, ax, width_analysis):
        """Plot width distribution histogram with constraints"""
        widths = width_analysis["widths"]
        stats = width_analysis["stats"]

        # Create histogram
        n, bins, patches = ax.hist(
            widths, bins=20, alpha=0.7, color="skyblue", edgecolor="black"
        )

        # Color bars based on constraints
        wmin, wmax = 2.5, 6.5
        for i, (patch, bin_left, bin_right) in enumerate(
            zip(patches, bins[:-1], bins[1:])
        ):
            if bin_right < wmin or bin_left > wmax:
                patch.set_facecolor("red")
                patch.set_alpha(0.8)
            elif bin_left < wmin or bin_right > wmax:
                patch.set_facecolor("orange")
                patch.set_alpha(0.8)
            else:
                patch.set_facecolor("green")
                patch.set_alpha(0.8)

        # Add constraint lines
        ax.axvline(
            wmin, color="red", linestyle="--", linewidth=2, label=f"Min Width ({wmin}m)"
        )
        ax.axvline(
            wmax, color="red", linestyle="--", linewidth=2, label=f"Max Width ({wmax}m)"
        )
        ax.axvline(
            stats["mean"],
            color="blue",
            linestyle="-",
            linewidth=2,
            label=f'Mean ({stats["mean"]:.2f}m)',
        )

        ax.set_xlabel("Width (meters)")
        ax.set_ylabel("Frequency")
        ax.set_title("Width Distribution")
        ax.legend()
        ax.grid(True, alpha=0.3)

    def _plot_segment_angles(self, ax, track, constraint_results):
        """Plot segment angle analysis"""
        left_coords = np.array(track["left_points"])
        right_coords = np.array(track["right_points"])

        # Calculate angles for both sides
        left_angles = []
        right_angles = []

        for i in range(len(left_coords) - 2):
            p1, p2, p3 = left_coords[i], left_coords[i + 1], left_coords[i + 2]
            angle = calculate_segment_angle(p1, p2, p3)
            left_angles.append(angle)

        for i in range(len(right_coords) - 2):
            p1, p2, p3 = right_coords[i], right_coords[i + 1], right_coords[i + 2]
            angle = calculate_segment_angle(p1, p2, p3)
            right_angles.append(angle)

        ax.plot(left_angles, "b-", label="Left Side", alpha=0.7)
        ax.plot(right_angles, "r-", label="Right Side", alpha=0.7)
        ax.axhline(np.pi / 2, color="red", linestyle="--", label="90° Threshold")

        ax.set_xlabel("Segment Index")
        ax.set_ylabel("Angle (radians)")
        ax.set_title("Segment Angles")
        ax.legend()
        ax.grid(True, alpha=0.3)

    def _plot_polygon_analysis(self, ax, track, constraint_results):
        """Plot polygon analysis"""
        left_coords = np.array(track["left_points"])
        right_coords = np.array(track["right_points"])

        # Create polygon
        polygon_points = []
        polygon_points.extend(left_coords)
        polygon_points.extend(right_coords[::-1])
        polygon_points = np.array(polygon_points)

        # Plot polygon
        polygon = plt.Polygon(
            polygon_points, alpha=0.3, facecolor="lightblue", edgecolor="blue"
        )
        ax.add_patch(polygon)

        # Highlight intersection points
        poly_violations = constraint_results["polygon"]["violations"]
        for i, j in poly_violations:
            ax.scatter(
                polygon_points[i, 0],
                polygon_points[i, 1],
                color="red",
                s=50,
                marker="o",
            )
            ax.scatter(
                polygon_points[j, 0],
                polygon_points[j, 1],
                color="red",
                s=50,
                marker="o",
            )

        ax.set_xlabel("X (meters)")
        ax.set_ylabel("Y (meters)")
        ax.set_title(f"Polygon Analysis\n{len(poly_violations)} intersections")
        ax.grid(True, alpha=0.3)
        ax.axis("equal")

    def _plot_overall_results(self, ax, constraint_results):
        """Plot overall constraint results"""
        overall_passed = constraint_results["overall_passed"]

        # Create a simple status display
        ax.text(
            0.5,
            0.7,
            "OVERALL RESULT",
            ha="center",
            va="center",
            fontsize=16,
            fontweight="bold",
        )

        status = "PASSED" if overall_passed else "FAILED"
        color = "green" if overall_passed else "red"
        ax.text(
            0.5,
            0.5,
            status,
            ha="center",
            va="center",
            fontsize=24,
            fontweight="bold",
            color=color,
        )

        # Add details
        details = f"""Segment Angle: {'✓' if constraint_results['seg_angle']['passed'] else '✗'}
Width: {'✓' if constraint_results['width']['passed'] else '✗'}
Polygon: {'✓' if constraint_results['polygon']['passed'] else '✗'}"""

        ax.text(0.5, 0.3, details, ha="center", va="center", fontsize=12)

        ax.set_xlim(0, 1)
        ax.set_ylim(0, 1)
        ax.axis("off")
        ax.set_title("Overall Status")

    def test_all_tracks_constraints(self):
        """Test constraints for all tracks and provide summary"""
        print("Comprehensive Constraint Testing")
        print("=" * 40)

        all_results = []
        for track in self.tracks:
            results = self.test_all_constraints(track["id"])
            all_results.append(results)

            status = "PASS" if results["overall_passed"] else "FAIL"
            print(f"Track {track['id']}: {status}")

        # Summary statistics
        total_tracks = len(all_results)
        passed_tracks = sum(1 for r in all_results if r["overall_passed"])

        print(
            f"\nSummary: {passed_tracks}/{total_tracks} tracks passed all constraints"
        )

        return all_results


def main():
    """Main function to demonstrate constraint testing"""
    print("Constraint Tester")
    print("-" * 20)

    tester = ConstraintTester()

    if not tester.tracks:
        print("ERROR: No tracks loaded!")
        return

    print(f"Loaded {len(tester.tracks)} tracks")

    # Test all tracks
    all_results = tester.test_all_tracks_constraints()

    # Show detailed analysis for first track
    print("\nShowing detailed analysis for Track 1...")
    tester.visualize_constraint_test(1)

    print("Done!")


if __name__ == "__main__":
    main()<|MERGE_RESOLUTION|>--- conflicted
+++ resolved
@@ -1,20 +1,9 @@
 import os
 import sys
 
-<<<<<<< HEAD
 import matplotlib.pyplot as plt
-import numpy as np
-import yaml
-
-sys.path.append(os.path.dirname(os.path.dirname(os.path.abspath(__file__))))
-from geo import (
-    bt_decider,
-    calculate_segment_angle,
-    constraint_decider,
-    find_matching_points,
-)
-
-=======
+import sys
+
 sys.path.append(os.path.dirname(os.path.dirname(os.path.abspath(__file__))))
 from geo import (
     find_matching_segments,
@@ -23,7 +12,6 @@
     bt_decider,
 )
 from angle_utils import calculate_segment_angle
->>>>>>> 48692093
 
 
 class ConstraintTester:
@@ -203,11 +191,7 @@
         """
         track = self.tracks[track_id - 1]
 
-<<<<<<< HEAD
-        # Convert points to the format expected by find_matching_points
-=======
         # Convert points to the format expected by find_matching_segments
->>>>>>> 48692093
         all_points = track["left_points"] + track["right_points"]
         left_indices = list(range(len(track["left_points"])))
         right_indices = list(
@@ -217,13 +201,8 @@
             )
         )
 
-<<<<<<< HEAD
-        # Calculate matching lines and widths
-        matching_lines = find_matching_points(left_indices, right_indices, all_points)
-=======
         # Calculate matching lines and widths using paper-accurate segment-based matching
         matching_lines = find_matching_segments(left_indices, right_indices, all_points)
->>>>>>> 48692093
 
         width_analysis = {
             "track_id": track_id,
