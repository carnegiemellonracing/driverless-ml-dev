import os
import random

import numpy as np
import torch
import torch.nn as nn
import torch.nn.functional as F
import torch.optim as optim
import yaml
from torch.utils.data import DataLoader, Dataset, SubsetRandomSampler
<<<<<<< HEAD
import sys
=======
import random
import torch.nn.functional as F
import math
>>>>>>> 48692093

dataset_path = f"{os.path.dirname(__file__)}/dataset"


# 1. Load the dataset (boundaries and cone maps)
def load_yaml_data(path):
    with open(path, "r") as file:
        return yaml.load(file, Loader=yaml.FullLoader)


def pad_sequence(sequence, max_len):
    """
    Pad sequences to the maximum length in the batch.
    """
    # Padding the sequence to the required size with zeros (or another padding value)
    padded_sequence = F.pad(sequence, (0, 0, 0, max_len - sequence.size(0)), value=0)
    return padded_sequence


# Load all boundaries and cone maps
boundary_paths = [f"{dataset_path}/boundaries_{i}.yaml" for i in range(1, 10)]
cone_map_paths = [f"{dataset_path}/cone_map_{i}.yaml" for i in range(1, 10)]

boundaries = [load_yaml_data(path) for path in boundary_paths]
cone_maps = [load_yaml_data(path) for path in cone_map_paths]


# 2. Preprocess the data
def generate_perceptual_field_data(
    boundaries, cone_maps, perceptual_range=30, noise_rate=0.1
):
    perceptual_field_data = []
    for boundary, cone_map in zip(boundaries, cone_maps):
        left_boundary = boundary["left"]
        right_boundary = boundary["right"]

        # Filter out points outside perceptual range. Generate a perceptual field using every left point
<<<<<<< HEAD
        for left_point in left_boundary:
            filtered_points, filtered_boundary = filter_points_within_range(left_point, left_boundary, right_boundary, cone_map, perceptual_range)
            noisy_points = add_noise(filtered_points, noise_rate)
            perceptual_field_data.append((noisy_points, filtered_boundary))
    
    return perceptual_field_data

def filter_points_within_range(left_point, left_boundary, right_boundary, cone_map, perceptual_range):
=======
        car_heading_deg = 0.0 # By convention - can change
        for left_point in left_boundary:
            filtered_points, filtered_boundary, left_starting_point, right_starting_point, car_heading_deg = filter_points_within_range(left_point, left_boundary, right_boundary, cone_map, perceptual_range, car_heading_deg)
            noisy_points = add_noise(filtered_points, noise_rate)
            perceptual_field_data.append((noisy_points, filtered_boundary, left_starting_point, right_starting_point, car_heading_deg))

    return perceptual_field_data

def filter_points_within_range(left_point, left_boundary, right_boundary, cone_map, perceptual_range, prev_heading_deg):
>>>>>>> 48692093
    """
    Returns:
    - List of all points within a certain range defined on the midpoint of two left and right boundary points
    - List of only boundary points that are filtered
    """
    all_filtered = []
    boundary_filtered = []
    left_x, left_y = cone_map.get(left_point)
    closest_right_x , closest_right_y = None
<<<<<<< HEAD
    min_dist_squared = sys.maxsize 
=======
    min_dist_squared = float("inf")
>>>>>>> 48692093
    
    # Find right boundary point closest to left point
    for right_point in right_boundary:
        right_x, right_y = cone_map.get(right_point)
        new_dist_squared = (right_x - left_x)**2 + (right_y - left_y)**2
        if new_dist_squared < min_dist_squared:
            closest_right_x = right_x
            closest_right_y = right_y
            min_dist_squared = new_dist_squared
    
    # Define the midpoint         
    mid_x = (left_x + closest_right_x)/2
    mid_y = (left_y + closest_right_y)/2
    
<<<<<<< HEAD
    # Store all points within the perceptual range 
    for _, point in cone_map.items():
        x, y = cone_map.get(point)
        if (x - mid_x)**2 + (y - mid_y)**2 <= perceptual_range**2: 
=======
    # Angle convention in line with article - 0 is vertical axis, pos angle to left, neg angle to right
    car_heading_deg = math.degrees(math.atan2(left_y - closest_right_y, left_x - closest_right_x))
    CONE_ANGLE_DEG = 120.0

    # Ensures that direction car travels is standard
    if angle_diff(prev_heading_deg, car_heading_deg + 180) < angle_diff(prev_heading_deg, car_heading_deg):
        car_heading_deg = (car_heading_deg + 180) % 360 

    # Store all points within the perceptual range 
    for point, _ in cone_map.items():
        x, y = cone_map.get(point)
        if (within_cone(x, y, mid_x, mid_y, car_heading_deg, CONE_ANGLE_DEG) and (x - mid_x)**2 + (y - mid_y)**2 <= perceptual_range**2): 
>>>>>>> 48692093
            if (point in left_boundary) or (point in right_boundary):
                boundary_filtered.append([x, y]) 
            all_filtered.append([x, y])
            
<<<<<<< HEAD
    return (all_filtered, boundary_filtered) 

=======
    return (all_filtered, boundary_filtered, (left_x, left_y), (closest_right_x, closest_right_y), car_heading_deg)

def angle_diff(a, b):
    return abs((a - b + 180) % 360 - 180)
    
def within_cone(x, y, mid_x, mid_y, car_heading_deg, cone_angle_deg):
    """
    Checks if the given coordinates are within the "cone" around car heading with angle cone_angle and starting at (mid_x, mid_y)
    Compares angle formed by the slope of coordinates (relative to (mid_x, mid_y)) to car heading
    """
    vec_x = x - mid_x
    vec_y = y - mid_y
    
    heading_rad = math.radians(car_heading_deg)
    hx = -math.sin(heading_rad)   
    hy = math.cos(heading_rad)

    dot = vec_x * hx + vec_y * hy
    
    if dot > 0:
        point_angle = -math.degrees(math.atan2(vec_x, vec_y))
        if angle_diff(point_angle, car_heading_deg) <= cone_angle_deg / 2:
            return True
    return False
>>>>>>> 48692093

def add_noise(points, noise_rate, perceptual_range=30, false_positive_rate=0.1):
    noisy_points = []
    for point in points:
        if random.random() < noise_rate:
            # Simulate a random false positive by adding noise to the point
            noise = np.random.normal(0, 1, size=2)
            noisy_points.append([point[0] + noise[0], point[1] + noise[1]])
        else:
            noisy_points.append(point)

    # Add pure false positives
    num_false_positives = int(len(points) * false_positive_rate)
    for _ in range(num_false_positives):
        # random point within perceptual range
        r = perceptual_range * np.sqrt(random.random())
        theta = random.random() * 2 * np.pi
        x = r * np.cos(theta)
        y = r * np.sin(theta)
        noisy_points.append([x, y])

    return noisy_points


def augment_points(points, rotation_angle=15, scale_range=0.1, translation_range=1.0):
    points_arr = np.array(points)
    if points_arr.shape[0] == 0:
        return []

    # Rotation
    angle = np.radians(np.random.uniform(-rotation_angle, rotation_angle))
    c, s = np.cos(angle), np.sin(angle)
    rotation_matrix = np.array([[c, -s], [s, c]])
    points_arr = points_arr @ rotation_matrix.T

    # Scaling
    scale = np.random.uniform(1 - scale_range, 1 + scale_range)
    points_arr = points_arr * scale

    # Translation
    translation = np.random.uniform(-translation_range, translation_range, size=2)
    points_arr = points_arr + translation

    return points_arr.tolist()

<<<<<<< HEAD
=======
# ============================================================================
# PHASE 1: Path Enumeration Integration (ADDITIONS)
# ============================================================================

def build_adjacency_graph(cone_map, dmax=5.0):
    """
    Build adjacency graph from cone_map dictionary.

    Args:
        cone_map: Dictionary mapping cone_id to [x, y] coordinates
        dmax: Maximum distance threshold for adjacency (default: 5.0m)

    Returns:
        adjacency_list: Dictionary mapping point_idx to list of adjacent point indices
        points: List of [x, y] coordinates (for reference)
        cone_ids: List of cone IDs corresponding to each point index
    """
    # Convert cone_map to list of points
    cone_ids = list(cone_map.keys())
    points = [cone_map[cone_id] for cone_id in cone_ids]

    # Build adjacency list using geo.py logic
    adjacency_list = {i: [] for i in range(len(points))}

    for i in range(len(points)):
        for j in range(i + 1, len(points)):
            distance = np.linalg.norm(np.array(points[i]) - np.array(points[j]))
            if distance <= dmax:
                adjacency_list[i].append(j)
                adjacency_list[j].append(i)

    return adjacency_list, points, cone_ids

def enumerate_valid_paths(graph, points, left_start_idx, right_start_idx, itmax=2500, heading_vector=None):
    """
    Wrapper to enumerate valid path pairs using the correct Algorithm 2.

    Args:
        graph: Adjacency list from build_adjacency_graph()
        points: List of [x, y] coordinates
        left_start_idx: Starting vertex index for left boundary
        right_start_idx: Starting vertex index for right boundary
        itmax: Maximum iterations (default: 2500)
        heading_vector: Initial heading direction [dx, dy] (optional)

    Returns:
        List of valid path pairs: [([left_path], [right_path]), ...]
    """
    # Import the correct enumeration function from geo.py
    import sys
    import importlib.util

    # Load geo.py module
    geo_path = f"{os.path.dirname(__file__)}/geo.py"
    spec = importlib.util.spec_from_file_location("geo", geo_path)
    geo = importlib.util.module_from_spec(spec)

    # Set up global points variable for constraint_decider
    geo.points = points

    # Load the module
    spec.loader.exec_module(geo)

    # Call the correct enumeration function
    path_pairs = geo.enumerate_path_pairs_v2(graph, points, left_start_idx, right_start_idx,
                                             itmax=itmax, heading_vector=heading_vector)

    return path_pairs

# ============================================================================
# PHASE 2: Fix Data Representation (ADDITIONS)
# ============================================================================

def compute_path_pair_features(path_pair, points):
    """
    Compute 8-dimensional feature vector for a path pair.

    Uses the feature computation from geo.py.

    Args:
        path_pair: Tuple of (left_path, right_path) with vertex indices
        points: List of [x, y] coordinates

    Returns:
        8-dimensional feature vector as list
    """
    import importlib.util

    # Load geo.py module
    geo_path = f"{os.path.dirname(__file__)}/geo.py"
    spec = importlib.util.spec_from_file_location("geo", geo_path)
    geo = importlib.util.module_from_spec(spec)
    geo.points = points
    spec.loader.exec_module(geo)

    # Compute features using geo.py function
    features = geo.compute_features(path_pair, points)

    return features

def rank_path_pairs(path_pairs, ground_truth_left, ground_truth_right, points):
    """
    Rank path pairs by comparing to ground truth boundaries.

    Args:
        path_pairs: List of (left_path, right_path) tuples
        ground_truth_left: List of cone indices for true left boundary
        ground_truth_right: List of cone indices for true right boundary
        points: List of [x, y] coordinates

    Returns:
        List of (path_pair, score) tuples, sorted by score (best first)
    """
    scores = []

    for path_pair in path_pairs:
        left_path, right_path = path_pair

        # Score based on overlap with ground truth
        left_overlap = len(set(left_path) & set(ground_truth_left))
        right_overlap = len(set(right_path) & set(ground_truth_right))

        # Normalize by path length
        left_precision = left_overlap / len(left_path) if len(left_path) > 0 else 0
        right_precision = right_overlap / len(right_path) if len(right_path) > 0 else 0

        # Normalize by ground truth length (recall)
        left_recall = left_overlap / len(ground_truth_left) if len(ground_truth_left) > 0 else 0
        right_recall = right_overlap / len(ground_truth_right) if len(ground_truth_right) > 0 else 0

        # F1 score for left and right
        left_f1 = 2 * (left_precision * left_recall) / (left_precision + left_recall + 1e-8)
        right_f1 = 2 * (right_precision * right_recall) / (right_precision + right_recall + 1e-8)

        # Combined score (average F1)
        score = (left_f1 + right_f1) / 2

        # Bonus for longer paths (more complete detection)
        length_bonus = (len(left_path) + len(right_path)) / 100.0

        total_score = score + length_bonus
        scores.append((path_pair, total_score))

    # Sort by score (descending)
    ranked = sorted(scores, key=lambda x: x[1], reverse=True)

    return ranked

def create_pairwise_comparisons(ranked_path_pairs, points, num_pairs_per_sample=5):
    """
    Create pairwise comparison samples from ranked path pairs.

    Args:
        ranked_path_pairs: List of (path_pair, score) tuples sorted by score
        points: List of [x, y] coordinates
        num_pairs_per_sample: How many comparison pairs to create per path

    Returns:
        List of (features1, features2, label) tuples where:
        - features1, features2 are 8D feature vectors
        - label is 1 if path1 is better, 0 if path2 is better
    """
    pairwise_data = []

    n = len(ranked_path_pairs)
    if n < 2:
        return pairwise_data

    # Create comparisons: better paths vs worse paths
    for i in range(min(n, num_pairs_per_sample * 2)):
        path_pair_i, score_i = ranked_path_pairs[i]
        features_i = compute_path_pair_features(path_pair_i, points)

        # Compare with worse paths
        for j in range(i + 1, min(n, i + 1 + num_pairs_per_sample)):
            path_pair_j, score_j = ranked_path_pairs[j]
            features_j = compute_path_pair_features(path_pair_j, points)

            # Skip if features are invalid
            if any(np.isnan(features_i)) or any(np.isnan(features_j)):
                continue

            # Label: 1 if first path is better (has higher score)
            label = 1 if score_i > score_j else 0

            pairwise_data.append((features_i, features_j, label))

    return pairwise_data

class PairwiseRankingDataset(Dataset):
    """
    Dataset for pairwise ranking of lane candidates.

    Returns (features1, features2, label) where features are 8D vectors.
    """
    def __init__(self, pairwise_data, augment=False):
        """
        Args:
            pairwise_data: List of (features1, features2, label) tuples
            augment: Whether to apply augmentation (currently not implemented for features)
        """
        self.data = pairwise_data
        self.augment = augment

    def __len__(self):
        return len(self.data)

    def __getitem__(self, idx):
        features1, features2, label = self.data[idx]

        # Convert to tensors
        f1_tensor = torch.tensor(features1, dtype=torch.float32)
        f2_tensor = torch.tensor(features2, dtype=torch.float32)
        label_tensor = torch.tensor(label, dtype=torch.float32)

        return f1_tensor, f2_tensor, label_tensor

def collate_fn_pairwise(batch):
    """
    Collate function for pairwise ranking dataset.

    Args:
        batch: List of (features1, features2, label) tuples

    Returns:
        Stacked tensors: (batch_features1, batch_features2, batch_labels)
    """
    features1_list = [item[0] for item in batch]
    features2_list = [item[1] for item in batch]
    labels_list = [item[2] for item in batch]

    # Stack into batches (no padding needed - fixed size features)
    features1_batch = torch.stack(features1_list, dim=0)
    features2_batch = torch.stack(features2_list, dim=0)
    labels_batch = torch.stack(labels_list, dim=0)

    return features1_batch, features2_batch, labels_batch

# ============================================================================
# PHASE 3: Data Generation Pipeline (ADDITIONS)
# ============================================================================

def find_starting_points(boundary_cone_ids, cone_ids):
    """
    Convert ground truth cone IDs to point indices in the graph.

    Args:
        boundary_cone_ids: List of cone IDs from boundaries (e.g., [49, 17, 13, ...])
        cone_ids: List of cone IDs from build_adjacency_graph (ordered list)

    Returns:
        List of point indices corresponding to boundary cone IDs
    """
    # Create mapping from cone_id to point_index
    cone_id_to_idx = {cone_id: idx for idx, cone_id in enumerate(cone_ids)}

    # Convert boundary cone IDs to point indices
    point_indices = []
    for cone_id in boundary_cone_ids:
        if cone_id in cone_id_to_idx:
            point_indices.append(cone_id_to_idx[cone_id])

    return point_indices

def augment_path_pair_points(path_pair, points, rotation_angle=15, scale_range=0.1, translation_range=1.0):
    """
    Apply same transformation to both paths to preserve spatial relationship.

    Args:
        path_pair: Tuple of (left_path, right_path) with vertex indices
        points: List of [x, y] coordinates
        rotation_angle: Max rotation in degrees
        scale_range: Scale variation range
        translation_range: Translation range in meters

    Returns:
        Augmented points list (same structure as input)
    """
    # Get all points involved in the path pair
    left_path, right_path = path_pair
    all_indices = set(left_path + right_path)

    # Convert to numpy array for transformation
    points_arr = np.array(points)

    # Apply transformations to ALL points (to maintain relationships)
    # Rotation
    angle = np.radians(np.random.uniform(-rotation_angle, rotation_angle))
    c, s = np.cos(angle), np.sin(angle)
    rotation_matrix = np.array([[c, -s], [s, c]])
    points_arr = points_arr @ rotation_matrix.T

    # Scaling
    scale = np.random.uniform(1 - scale_range, 1 + scale_range)
    points_arr = points_arr * scale

    # Translation
    translation = np.random.uniform(-translation_range, translation_range, size=2)
    points_arr = points_arr + translation

    return points_arr.tolist()

def generate_pairwise_training_data(boundaries, cone_maps,
                                   perceptual_range=30,
                                   noise_rate=0.1,
                                   dmax=5.0,
                                   max_paths=50,
                                   num_comparisons_per_sample=5):
    """
    Complete pipeline: Raw data → Pairwise training samples.

    Pipeline:
    1. Add noise to cone observations
    2. Build adjacency graph
    3. Enumerate valid path pairs
    4. Rank against ground truth
    5. Create pairwise comparisons
    6. Return PairwiseRankingDataset

    Args:
        boundaries: List of boundary dicts with 'left' and 'right' cone IDs
        cone_maps: List of cone_map dicts mapping cone_id to [x, y]
        perceptual_range: Range for filtering cones (meters)
        noise_rate: Rate of noise addition to points
        dmax: Maximum distance for adjacency (meters)
        max_paths: Maximum path pairs to enumerate per sample
        num_comparisons_per_sample: Number of pairwise comparisons per path

    Returns:
        PairwiseRankingDataset ready for training
    """
    all_pairwise_data = []

    for boundary, cone_map in zip(boundaries, cone_maps):
        left_boundary = boundary['left']
        right_boundary = boundary['right']

        # Step 1: Build adjacency graph from cone_map
        adjacency_list, points, cone_ids = build_adjacency_graph(cone_map, dmax=dmax)

        # Step 2: Filter points within perceptual range and add noise
        # Convert cone IDs to indices for filtering
        left_indices = find_starting_points(left_boundary, cone_ids)
        right_indices = find_starting_points(right_boundary, cone_ids)

        # Add noise to points (simulate perception errors)
        noisy_points = []
        for point in points:
            x, y = point
            # Check if within range
            if x**2 + y**2 <= perceptual_range**2:
                # Add Gaussian noise
                if random.random() < noise_rate:
                    noise = np.random.normal(0, 0.3, size=2)  # 0.3m standard deviation
                    noisy_points.append([x + noise[0], y + noise[1]])
                else:
                    noisy_points.append([x, y])
            else:
                noisy_points.append([x, y])

        # Add false positives (10% of points)
        num_false_positives = int(len(noisy_points) * 0.1)
        for _ in range(num_false_positives):
            r = perceptual_range * np.sqrt(random.random())
            theta = random.random() * 2 * np.pi
            x = r * np.cos(theta)
            y = r * np.sin(theta)
            noisy_points.append([x, y])
            cone_ids.append(-1)  # Dummy cone ID for false positives

        # Rebuild adjacency graph with noisy points
        adjacency_list, noisy_points_final, _ = build_adjacency_graph(
            {i: noisy_points[i] for i in range(len(noisy_points))}, dmax=dmax
        )

        # Step 3: Enumerate path pairs
        # Use first cones from boundaries as starting points
        if len(left_indices) == 0 or len(right_indices) == 0:
            print(f"Warning: No starting points found for this sample, skipping...")
            continue

        left_start_idx = left_indices[0]
        right_start_idx = right_indices[0]

        # Enumerate valid paths
        path_pairs = enumerate_valid_paths(
            adjacency_list, noisy_points_final,
            left_start_idx, right_start_idx,
            itmax=max_paths
        )

        if len(path_pairs) == 0:
            print(f"Warning: No valid path pairs found, skipping...")
            continue

        # Step 4: Rank path pairs against ground truth
        ranked_pairs = rank_path_pairs(path_pairs, left_indices, right_indices, noisy_points_final)

        # Step 5: Create pairwise comparisons
        pairwise_data = create_pairwise_comparisons(
            ranked_pairs, noisy_points_final,
            num_pairs_per_sample=num_comparisons_per_sample
        )

        all_pairwise_data.extend(pairwise_data)

    # Return dataset
    if len(all_pairwise_data) == 0:
        print("Warning: No pairwise data generated!")
        return PairwiseRankingDataset([])

    print(f"Generated {len(all_pairwise_data)} pairwise training samples")
    return PairwiseRankingDataset(all_pairwise_data, augment=False)

def process_dataset_pairwise(boundaries_list, cone_maps_list, **kwargs):
    """
    Process entire dataset of boundaries and cone_maps.

    Args:
        boundaries_list: List of boundary dicts
        cone_maps_list: List of cone_map dicts
        **kwargs: Additional arguments for generate_pairwise_training_data

    Returns:
        PairwiseRankingDataset combining all samples
    """
    return generate_pairwise_training_data(boundaries_list, cone_maps_list, **kwargs)
>>>>>>> 48692093

# 3. Create custom dataset class
class LaneDetectionDataset(Dataset):
    def __init__(self, perceptual_field_data, augment=False):
        self.data = perceptual_field_data
        self.augment = augment

    def __len__(self):
        return len(self.data)

    def __getitem__(self, idx):
        noisy_left, noisy_right = self.data[idx]

        if self.augment:
            # Augment both left and right boundaries together to maintain their spatial relationship
            combined = np.array(noisy_left + noisy_right)
            augmented_combined = augment_points(combined)

            # Split them back
            len_left = len(noisy_left)
            noisy_left = augmented_combined[:len_left]
            noisy_right = augmented_combined[len_left:]

        left_tensor = torch.tensor(noisy_left, dtype=torch.float32)
        right_tensor = torch.tensor(noisy_right, dtype=torch.float32)
        return left_tensor, right_tensor<|MERGE_RESOLUTION|>--- conflicted
+++ resolved
@@ -8,13 +8,9 @@
 import torch.optim as optim
 import yaml
 from torch.utils.data import DataLoader, Dataset, SubsetRandomSampler
-<<<<<<< HEAD
-import sys
-=======
 import random
 import torch.nn.functional as F
 import math
->>>>>>> 48692093
 
 dataset_path = f"{os.path.dirname(__file__)}/dataset"
 
@@ -52,16 +48,6 @@
         right_boundary = boundary["right"]
 
         # Filter out points outside perceptual range. Generate a perceptual field using every left point
-<<<<<<< HEAD
-        for left_point in left_boundary:
-            filtered_points, filtered_boundary = filter_points_within_range(left_point, left_boundary, right_boundary, cone_map, perceptual_range)
-            noisy_points = add_noise(filtered_points, noise_rate)
-            perceptual_field_data.append((noisy_points, filtered_boundary))
-    
-    return perceptual_field_data
-
-def filter_points_within_range(left_point, left_boundary, right_boundary, cone_map, perceptual_range):
-=======
         car_heading_deg = 0.0 # By convention - can change
         for left_point in left_boundary:
             filtered_points, filtered_boundary, left_starting_point, right_starting_point, car_heading_deg = filter_points_within_range(left_point, left_boundary, right_boundary, cone_map, perceptual_range, car_heading_deg)
@@ -71,7 +57,6 @@
     return perceptual_field_data
 
 def filter_points_within_range(left_point, left_boundary, right_boundary, cone_map, perceptual_range, prev_heading_deg):
->>>>>>> 48692093
     """
     Returns:
     - List of all points within a certain range defined on the midpoint of two left and right boundary points
@@ -81,11 +66,7 @@
     boundary_filtered = []
     left_x, left_y = cone_map.get(left_point)
     closest_right_x , closest_right_y = None
-<<<<<<< HEAD
-    min_dist_squared = sys.maxsize 
-=======
     min_dist_squared = float("inf")
->>>>>>> 48692093
     
     # Find right boundary point closest to left point
     for right_point in right_boundary:
@@ -100,12 +81,6 @@
     mid_x = (left_x + closest_right_x)/2
     mid_y = (left_y + closest_right_y)/2
     
-<<<<<<< HEAD
-    # Store all points within the perceptual range 
-    for _, point in cone_map.items():
-        x, y = cone_map.get(point)
-        if (x - mid_x)**2 + (y - mid_y)**2 <= perceptual_range**2: 
-=======
     # Angle convention in line with article - 0 is vertical axis, pos angle to left, neg angle to right
     car_heading_deg = math.degrees(math.atan2(left_y - closest_right_y, left_x - closest_right_x))
     CONE_ANGLE_DEG = 120.0
@@ -118,15 +93,10 @@
     for point, _ in cone_map.items():
         x, y = cone_map.get(point)
         if (within_cone(x, y, mid_x, mid_y, car_heading_deg, CONE_ANGLE_DEG) and (x - mid_x)**2 + (y - mid_y)**2 <= perceptual_range**2): 
->>>>>>> 48692093
             if (point in left_boundary) or (point in right_boundary):
                 boundary_filtered.append([x, y]) 
             all_filtered.append([x, y])
             
-<<<<<<< HEAD
-    return (all_filtered, boundary_filtered) 
-
-=======
     return (all_filtered, boundary_filtered, (left_x, left_y), (closest_right_x, closest_right_y), car_heading_deg)
 
 def angle_diff(a, b):
@@ -151,7 +121,6 @@
         if angle_diff(point_angle, car_heading_deg) <= cone_angle_deg / 2:
             return True
     return False
->>>>>>> 48692093
 
 def add_noise(points, noise_rate, perceptual_range=30, false_positive_rate=0.1):
     noisy_points = []
@@ -197,8 +166,6 @@
 
     return points_arr.tolist()
 
-<<<<<<< HEAD
-=======
 # ============================================================================
 # PHASE 1: Path Enumeration Integration (ADDITIONS)
 # ============================================================================
@@ -626,7 +593,6 @@
         PairwiseRankingDataset combining all samples
     """
     return generate_pairwise_training_data(boundaries_list, cone_maps_list, **kwargs)
->>>>>>> 48692093
 
 # 3. Create custom dataset class
 class LaneDetectionDataset(Dataset):
