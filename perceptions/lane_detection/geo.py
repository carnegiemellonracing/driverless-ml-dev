--- conflicted
+++ resolved
@@ -1,70 +1,9 @@
-<<<<<<< HEAD
-import matplotlib.pyplot as plt
-import numpy as np
-
-
-def calculate_segment_angle(p1, p2, p3):
-    """
-    Calculate the angle between two consecutive line segments with proper angle wrapping.
-
-    Args:
-        p1, p2, p3: Three consecutive points as numpy arrays or lists
-
-    Returns:
-        float: Angle between segments in radians (0 to π)
-    """
-    p1 = np.array(p1)
-    p2 = np.array(p2)
-    p3 = np.array(p3)
-
-    # Calculate vectors for the two segments
-    v1 = p2 - p1  # First segment vector
-    v2 = p3 - p2  # Second segment vector
-
-    # Handle edge case where points are too close
-    norm1 = np.linalg.norm(v1)
-    norm2 = np.linalg.norm(v2)
-
-    if norm1 < 1e-6 or norm2 < 1e-6:
-        return 0.0  # Points are too close, consider no angle
-
-    # Normalize vectors
-    v1_norm = v1 / norm1
-    v2_norm = v2 / norm2
-
-    # Calculate dot product
-    dot_product = np.dot(v1_norm, v2_norm)
-
-    # Clamp dot product to avoid numerical errors
-    dot_product = np.clip(dot_product, -1.0, 1.0)
-
-    # Calculate angle using arccos
-    angle = np.arccos(dot_product)
-
-    # Ensure angle is in [0, π] range
-    return np.abs(angle)
-
-
-def compute_iou(pred, gt):
-    """Compute IoU between predicted and ground truth points"""
-    # Convert to sets of points for IoU calculation
-    pred_set = set(map(tuple, pred.reshape(-1, 2)))
-    gt_set = set(map(tuple, gt.reshape(-1, 2)))
-
-    # Calculate intersection and union
-    intersection = len(pred_set.intersection(gt_set))
-    union = len(pred_set.union(gt_set))
-
-    return intersection / max(union, 1)  # Avoid division by zero
-
-=======
 from warnings import deprecated
 
 import numpy as np
 import matplotlib.pyplot as plt
 
 from angle_utils import calculate_segment_angle
->>>>>>> 48692093
 
 # Export list for clean imports
 __all__ = [
@@ -144,12 +83,6 @@
     return adjacency_list
 
 
-<<<<<<< HEAD
-def find_matching_points(left_path, right_path, points, fixed_matches=None):
-    """
-    Find matching points between left and right boundaries using nearest neighbor search.
-    Based on the paper's matching algorithm (Equation 9).
-=======
 def find_matching_segments(left_path, right_path, points, fixed_matches=None):
     """
     Hybrid approach: Uses nearest neighbor search for point matching combined
@@ -157,18 +90,13 @@
 
     Based on the paper's matching algorithm (Equation 9) with segment-based
     distance calculation for proper lane width measurement.
->>>>>>> 48692093
 
     Args:
         left_path: List of indices for left boundary points
         right_path: List of indices for right boundary points
         points: List of 2D coordinates
-<<<<<<< HEAD
-        fixed_matches: Set of (left_idx, right_idx) tuples that are already fixed
-=======
         fixed_matches: Set of (left_idx, (right_seg_start_idx, right_seg_end_idx))
                       tuples that are already fixed
->>>>>>> 48692093
 
     Returns:
         List of matching line dictionaries with perpendicular width and fixed/mutable status
@@ -181,8 +109,6 @@
 
     matching_lines = []
 
-<<<<<<< HEAD
-=======
     # Need at least 2 points to form segments
     if len(right_path) < 2:
         # Fallback to point-to-point for edge case
@@ -257,7 +183,6 @@
 
     matching_lines = []
 
->>>>>>> 48692093
     for i, left_point in enumerate(left_coords):
         # Find nearest point in right boundary using nearest neighbor search
         distances = np.linalg.norm(right_coords - left_point, axis=1)
@@ -342,21 +267,12 @@
         if len(left_path) < 2 or len(right_path) < 2:
             return True  # Not enough points to check width
 
-<<<<<<< HEAD
-        # Find matching points using nearest neighbor search
-        matching_lines = find_matching_points(left_path, right_path, points)
-
-        # Check width constraints for all matching lines
-        for match in matching_lines:
-            width = match["width"]
-=======
         # Find matching segments using paper-accurate perpendicular distance
         matching_lines = find_matching_segments(left_path, right_path, points)
 
         # Check width constraints for all matching lines
         for match in matching_lines:
             width = match["width"]  # Now using perpendicular distance
->>>>>>> 48692093
 
             if not (wmin < width < wmax):
                 # Apply paper's backtracking criteria
@@ -470,20 +386,12 @@
     # Uses perpendicular distance to segments for accurate width measurement
     width_violations = []
     if len(left_path) >= 2 and len(right_path) >= 2:
-<<<<<<< HEAD
-        matching_lines = find_matching_points(
-=======
         matching_lines = find_matching_segments(
->>>>>>> 48692093
             left_path, right_path, points, fixed_matches
         )
 
         for match in matching_lines:
-<<<<<<< HEAD
-            width = match["width"]
-=======
             width = match["width"]  # Now perpendicular distance to segment
->>>>>>> 48692093
             is_fixed = match["is_fixed"]
 
             if width < wmin:
@@ -580,19 +488,6 @@
     result = bt_decider(path_pair, fixed_matches, wmin, wmax)
 
     print(f"BT Decider Analysis for path pair:")
-<<<<<<< HEAD
-    print(f"  Left path: {path_pair[0]}")
-    print(f"  Right path: {path_pair[1]}")
-    print(f"  Decision: {'CONTINUE' if result['continue'] else 'STOP'}")
-    print(f"  Reason: {result['reason']}")
-
-    if result["violations"]:
-        print(f"  Violations found:")
-        for violation_type, violation_data in result["violations"]:
-            print(f"    - {violation_type}: {violation_data}")
-    else:
-        print(f"  No violations found")
-=======
     print(f" Left path: {path_pair[0]}")
     print(f" Right path: {path_pair[1]}")
     print(f" Decision: {'CONTINUE' if result['continue'] else 'STOP'}")
@@ -604,15 +499,11 @@
             print(f" - {violation_type}: {violation_data}")
     else:
         print(f" No violations found")
->>>>>>> 48692093
 
     return result
 
 
-<<<<<<< HEAD
-=======
 @deprecated("Use enumerate_path_pairsv2 instead")
->>>>>>> 48692093
 def enumerate_path_pairs(graph, sl, sr, itmax=100):
     """
     Enumerate path pairs with improved backtracking based on constraint violations.
@@ -666,8 +557,6 @@
     return dfs(([sl], [sr]), set(), 0)
 
 
-<<<<<<< HEAD
-=======
 # ============================================================================
 # CORRECT PATH PAIR ENUMERATION (Algorithm 2 from Paper)
 # ============================================================================
@@ -1019,7 +908,6 @@
     return Cseg(path_pair) and Cwidth(path_pair)
 
 
->>>>>>> 48692093
 def compute_features(path_pair, points):
     """
     Compute features for a path pair using paper-accurate segment-based matching.
@@ -1037,15 +925,9 @@
     num_left_points = len(left_path)  # feature 2
     num_right_points = len(right_path)  # feature 3
 
-<<<<<<< HEAD
-    # Use improved matching for width calculation
-    matching_lines = find_matching_points(left_path, right_path, points)
-    widths = [match["width"] for match in matching_lines]
-=======
     # Use paper-accurate segment matching for width calculation
     matching_lines = find_matching_segments(left_path, right_path, points)
     widths = [match["width"] for match in matching_lines]  # Perpendicular distances
->>>>>>> 48692093
     width_variance = np.var(widths) if widths else 0.0  # feature 4
 
     def compute_segment_variance(coords):
@@ -1149,21 +1031,12 @@
             label=f"Right {i+1}",
         )
 
-<<<<<<< HEAD
-        # Plot matching lines
-        matching_lines = find_matching_points(left_path, right_path, points)
-        for match in matching_lines:
-            plt.plot(
-                [match["left_point"][0], match["right_point"][0]],
-                [match["left_point"][1], match["right_point"][1]],
-=======
         # Plot matching lines (using paper-accurate segment-based matching)
         matching_lines = find_matching_segments(left_path, right_path, points)
         for match in matching_lines:
             plt.plot(
                 [match["left_point"][0], match["projection_point"][0]],
                 [match["left_point"][1], match["projection_point"][1]],
->>>>>>> 48692093
                 "--",
                 color=color,
                 alpha=0.5,
@@ -1193,12 +1066,8 @@
     (4, 9),
     (4, 12),
 ]  # Example set of 2D points
-<<<<<<< HEAD
-# points = [(0, 0), (0, 3), (4, 0), (4, 3)]  # Example set of 2D points
-=======
 
 # points = [(0, 0), (0, 3), (4, 0), (4, 3)] # Example set of 2D points
->>>>>>> 48692093
 dmax = 5
 adj_list = construct_adjacency_list(points, 4)
 print("Original points:", points)
