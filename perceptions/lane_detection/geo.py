--- conflicted
+++ resolved
@@ -337,14 +337,10 @@
     def dfs(path_pair, visited, i, fixed_matches=None):
         if i >= itmax:
             return []
-<<<<<<< HEAD
         
         if fixed_matches is None:
             fixed_matches = set()
         
-=======
-
->>>>>>> f4044ab9
         solutions = []
         current_left, current_right = path_pair
 
@@ -364,7 +360,6 @@
                 if bt_result['continue']:
                     # Add valid path pair to solutions
                     solutions.append(new_pair)
-<<<<<<< HEAD
                     
                     # Update fixed matches for the new path
                     new_fixed_matches = fixed_matches.copy()
@@ -381,16 +376,10 @@
                     # No further exploration from this path
                     pass
         
-=======
-                    solutions.extend(dfs(new_pair, visited, i + 1))
-
->>>>>>> f4044ab9
         return solutions
 
     return dfs(([sl], [sr]), set(), 0)
 
-<<<<<<< HEAD
-=======
 # ============================================================================
 # CORRECT PATH PAIR ENUMERATION (Algorithm 2 from Paper)
 # ============================================================================
@@ -631,7 +620,6 @@
     
     return Cseg(path_pair) and Cwidth(path_pair)
 
->>>>>>> f4044ab9
 def compute_features(path_pair, points):
     """
     Compute features for a path pair using the improved matching algorithm.
@@ -696,9 +684,9 @@
             except Exception as e:
                 print(f"Error processing path pairs {i} and {j}: {e}")
                 continue
-<<<<<<< HEAD
     return feature_pairs
 
+ 
 def visualize_path_pairs(path_pairs, points, title="Path Pairs"):
     """
     Visualize the found path pairs for debugging and analysis.
@@ -760,7 +748,4 @@
 
 # Visualize results
 if path_pairs:
-    visualize_path_pairs(path_pairs, points, "Improved Lane Detection Results")
-=======
-    return feature_pairs
->>>>>>> f4044ab9
+    visualize_path_pairs(path_pairs, points, "Improved Lane Detection Results")